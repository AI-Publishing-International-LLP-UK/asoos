{
  "name": "integration-gateway-server",
  "version": "1.0.0",
  "description": "Integration Gateway Backend Server - Production Ready",
  "main": "server.js",
  "scripts": {
    "build": "echo 'Building VLS Complete System'",
    "deploy": "bash deploy-vls-complete-system.sh",
    "deploy-local": "./scripts/deploy-local.sh",
    "test": "echo 'No tests specified' && exit 0",
    "start": "node -r ./utils/promiseHandler.js server.js",
    "start-safe": "node -r ./utils/promiseHandler.js index.js",
    "security": "node security-framework.js",
    "fix-promises": "node utils/promiseHandler.js",
    "init-agents": "node owner-interface/vls-computationalist-agents.js",
    "monitor-promises": "node scripts/monitor-promise-errors.js",
    "vls-deploy": "bash deploy-vls-complete-system.sh",
    "audit": "npm audit",
    "audit-fix": "npm audit fix",
    "security-check": "npm audit && npm run lint",
    "update-deps": "npm update && npm audit",
    "security-scan": "retire --js --path ./",
    "env-check": "dotenv-linter || echo \"dotenv-linter not installed\"",
    "nl-server": "node nl-processing-server.js",
    "nl-dev": "nodemon nl-processing-server.js",
    "start-nl": "node nl-processing-server.js"
  },
  "repository": {
    "type": "git",
    "url": "https://github.com/AI-Publishing-International-LLP-UK/AIXTIV-SYMPHONY.git"
  },
  "keywords": [
    "asoos",
    "aixtiv",
    "symphony",
    "ai-agents",
    "cloudflare",
    "worker",
    "landing-page"
  ],
  "author": "AI Publishing International LLP",
  "license": "PROPRIETARY",
  "private": true,
  "dependencies": {
    "@elevenlabs/elevenlabs-js": "^2.16.0",
    "@google-cloud/firestore": "^7.11.4",
    "@google-cloud/secret-manager": "^5.5.0",
    "@pinecone-database/pinecone": "^6.1.2",
    "axios": "^1.12.2",
    "compression": "^1.8.1",
    "cors": "^2.8.5",
    "dotenv": "^17.2.2",
    "express": "^4.21.2",
    "express-rate-limit": "^8.1.0",
    "googleapis": "^159.0.0",
    "helmet": "^8.1.0",
    "jsonwebtoken": "^9.0.2",
    "mongodb": "^6.20.0",
<<<<<<< HEAD
    "newman": "^6.2.0",
=======
    "newman": "^6.2.1",
>>>>>>> 6f9fe9e7
    "node-cron": "^4.2.1",
    "node-fetch": "^3.3.2",
    "nodemon": "^3.0.1",
    "path-to-regexp": "^6.2.1",
    "uuid": "^10.0.0",
    "vector": "^0.0.4",
    "winston": "^3.17.0",
    "ws": "^8.14.2"
  },
  "engines": {
    "node": ">=22.0.0",
    "npm": ">=10.0.0"
  },
  "devDependencies": {
    "dotenv-linter": "^0.2.0",
    "npm-audit-resolver": "^3.0.0-RC.0",
    "retire": "^5.3.0"
  },
  "overrides": {
    "jose": "^5.0.0",
    "protobufjs": "^7.5.4",
    "braces": "^3.0.3",
    "minimatch": "^10.0.1",
    "semver": "^7.7.2",
    "follow-redirects": "^1.15.9",
    "tar": "^7.4.3",
    "json5": "^2.2.3",
    "uuid": "^10.0.0",
    "@faker-js/faker": "^10.0.0"
  }
}<|MERGE_RESOLUTION|>--- conflicted
+++ resolved
@@ -56,11 +56,7 @@
     "helmet": "^8.1.0",
     "jsonwebtoken": "^9.0.2",
     "mongodb": "^6.20.0",
-<<<<<<< HEAD
-    "newman": "^6.2.0",
-=======
     "newman": "^6.2.1",
->>>>>>> 6f9fe9e7
     "node-cron": "^4.2.1",
     "node-fetch": "^3.3.2",
     "nodemon": "^3.0.1",
